--- conflicted
+++ resolved
@@ -70,14 +70,6 @@
   const handleErrorClick = (id: string | null) => {
     setActiveErrorId(id);
     if (id) {
-<<<<<<< HEAD
-        // If user clicks an error in editor, show assistant to see details?
-        // Actually, maybe we want to keep them in editor.
-        // But the Sidebar highlights the error.
-        // Let's not auto-switch to assistant on mobile, as it might be annoying.
-        // The user can switch manually.
-=======
->>>>>>> 5501ae5c
     }
   };
 
@@ -86,11 +78,7 @@
 
       <div className="flex-1 flex overflow-hidden relative">
         {/* Main Content Area (Left) */}
-<<<<<<< HEAD
         <main className={`flex-1 flex flex-col relative min-w-0 ${activeTab === 'assistant' ? 'hidden md:flex' : 'flex'}`}>
-=======
-        <main className={`flex-1 flex flex-col relative ${activeTab === 'assistant' ? 'hidden md:flex' : 'flex'}`}>
->>>>>>> 5501ae5c
           {/* Minimal Header */}
           <header className="h-14 border-b border-text/10 flex items-center justify-between px-4 md:px-6 bg-background/80 backdrop-blur-sm z-10 transition-colors shrink-0">
             <div className="flex items-center gap-3">
